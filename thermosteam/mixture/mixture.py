--- conflicted
+++ resolved
@@ -260,13 +260,8 @@
         MW = self.MW(mol)
         return fn.V_to_rho(self.V(phase, mol, T, P), MW) if MW else 0.
     
-<<<<<<< HEAD
-    def Cp(self, phase, mol, T, P=None):
-        """Mixture heat capacity [J/g/K]"""
-=======
     def Cp(self, phase, mol, T):
         """Mixture isobaric heat capacity [J/g/K]"""
->>>>>>> bdc9d680
         MW = self.MW(mol)
         return self.Cn(phase, mol, T) / MW if MW else 0.
     
@@ -294,13 +289,8 @@
         """Multi-phase mixture density [kg/m3]."""
         return sum([self.rho(phase, mol, T, P) for phase, mol in phase_mol])
     
-<<<<<<< HEAD
-    def xCp(self, phase_mol, T, P=None):
-        """Multi-phase mixture heat capacity [kg/m3]."""
-=======
     def xCp(self, phase_mol, T):
         """Multi-phase mixture isobaric heat capacity [J/g/K]."""
->>>>>>> bdc9d680
         return sum([self.Cp(phase, mol, T) for phase, mol in phase_mol])
     
     def xalpha(self, phase_mol, T, P):
@@ -374,13 +364,8 @@
         args = (S, self.xS, phase_mol, P, self.xCn, [0, None])
         return flx.aitken(xiter_T_at_SP, T_guess, 1e-6, args, 50, checkiter=True)
     
-<<<<<<< HEAD
-    def xCn(self, phase_mol, T, P=None):
-        """Multi-phase mixture heat capacity [J/mol/K]."""
-=======
     def xCn(self, phase_mol, T):
         """Multi-phase mixture molar isobaric heat capacity [J/mol/K]."""
->>>>>>> bdc9d680
         return sum([self.Cn(phase, mol, T) for phase, mol in phase_mol])
     
     def xH(self, phase_mol, T, P):
